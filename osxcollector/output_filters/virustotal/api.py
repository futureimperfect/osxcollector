# -*- coding: utf-8 -*-
#
# VirusTotalApi makes calls to the VirusTotal API.
#
from osxcollector.output_filters.util.api_cache import ApiCache
from osxcollector.output_filters.util.http import MultiRequest


class VirusTotalApi(object):
    BASE_DOMAIN = 'https://www.virustotal.com/vtapi/v2/'

    def __init__(self, api_key, cache_file_name=None):
        """Establishes basic HTTP params and loads a cache.

        Args:
            api_key: VirusTotal API key
            cache_file_name: String file name of cache.
        """
        self._api_key = api_key
        self._requests = MultiRequest()

        # Create an ApiCache if instructed to
        self._cache = ApiCache(cache_file_name) if cache_file_name else None

    @MultiRequest.error_handling
    def get_file_reports(self, resources):
        """Retrieves the most recent reports for a set of md5, sha1, and/or sha2 hashes.

        Args:
            resources: list of string hashes.
        Returns:
            A dict with the hash as key and the VT report as value.
        """
        all_responses = {}
        if self._cache:
            api_name = 'virustotal-file-reports'
            all_responses = self._cache.bulk_lookup(api_name, resources)
            resources = [key for key in resources if key not in all_responses.keys()]

        RESOURCES_PER_REQ = 25
        resource_chunks = [','.join(resources[pos:pos + RESOURCES_PER_REQ]) for pos in xrange(0, len(resources), RESOURCES_PER_REQ)]

        params = [{"resource": resource_chunk, 'apikey': self._api_key} for resource_chunk in resource_chunks]
        responses = self._requests.multi_get(self.BASE_DOMAIN + 'file/report', query_params=params)
        for response_chunk in responses:
            if not isinstance(response_chunk, list):
                response_chunk = [response_chunk]
            for response in response_chunk:
                if not response:
                    continue

                if self._cache:
                    self._cache.cache_value(api_name, response['resource'], response)
                all_responses[response['resource']] = response

        return all_responses

    @MultiRequest.error_handling
    def get_domain_reports(self, domains):
        """Retrieves the most recent VT info for a set of domains.

        Args:
            domains: list of string domains.
        Returns:
            A dict with the domain as key and the VT report as value.
        """
        all_responses = {}
        if self._cache:
            api_name = 'virustotal-domain-reports'
            all_responses = self._cache.bulk_lookup(api_name, domains)
            domains = [key for key in domains if key not in all_responses.keys()]

<<<<<<< HEAD
    def get_url_reports(self, resources):
        """Retrieves a scan report on a given URL.

        Args:
            resources: list of URLs.
            Each list element can be also a CSV list made up of a combination of hashes
            and scan_ids so as to perform a batch request with one single call
            (up to 4 resources per call with the standard request rate).
            When sending multiples, the scan_ids or URLs must be separated by a new line character.
        Returns:
            dict
        """
        params = [{"resource": resource, 'apikey': self._api_key} for resource in resources]
        responses = self._make_requests(self.BASE_DOMAIN + 'url/report', params)
        return dict([(resource, response) for resource, response in zip(resources, responses)])

    def get_domain_reports(self, domains):
=======
>>>>>>> 67ca2d1a
        params = [{"domain": domain, 'apikey': self._api_key} for domain in domains]
        responses = self._requests.multi_get(self.BASE_DOMAIN + 'domain/report', query_params=params)

        for domain, response in zip(domains, responses):
            if self._cache:
                self._cache.cache_value(api_name, domain, response)
            all_responses[domain] = response

        return all_responses<|MERGE_RESOLUTION|>--- conflicted
+++ resolved
@@ -70,7 +70,17 @@
             all_responses = self._cache.bulk_lookup(api_name, domains)
             domains = [key for key in domains if key not in all_responses.keys()]
 
-<<<<<<< HEAD
+        params = [{"domain": domain, 'apikey': self._api_key} for domain in domains]
+        responses = self._requests.multi_get(self.BASE_DOMAIN + 'domain/report', query_params=params)
+
+        for domain, response in zip(domains, responses):
+            if self._cache:
+                self._cache.cache_value(api_name, domain, response)
+            all_responses[domain] = response
+
+        return all_responses
+
+    @MultiRequest.error_handling
     def get_url_reports(self, resources):
         """Retrieves a scan report on a given URL.
 
@@ -85,17 +95,4 @@
         """
         params = [{"resource": resource, 'apikey': self._api_key} for resource in resources]
         responses = self._make_requests(self.BASE_DOMAIN + 'url/report', params)
-        return dict([(resource, response) for resource, response in zip(resources, responses)])
-
-    def get_domain_reports(self, domains):
-=======
->>>>>>> 67ca2d1a
-        params = [{"domain": domain, 'apikey': self._api_key} for domain in domains]
-        responses = self._requests.multi_get(self.BASE_DOMAIN + 'domain/report', query_params=params)
-
-        for domain, response in zip(domains, responses):
-            if self._cache:
-                self._cache.cache_value(api_name, domain, response)
-            all_responses[domain] = response
-
-        return all_responses+        return dict([(resource, response) for resource, response in zip(resources, responses)])